# ruff: noqa: N999

from ... import examples as pysal_examples
<<<<<<< HEAD
from ...io.fileio import FileIO as psopen  # noqa: N813
=======
from ...io.fileio import FileIO
>>>>>>> 38166316
from ..shapes import Chain, Point, asShape


class TesttestMultiPloygon:
    def test___init__1(self):
        """Tests conversion of polygons with multiple shells to
        geoJSON multipolygons and back.

        """

        shp = FileIO(pysal_examples.get_path("NAT.shp"), "r")
        multipolygons = [p for p in shp if len(p.parts) > 1]
        for poly in multipolygons:
            json = poly.__geo_interface__
            shape = asShape(json)
            assert json["type"] == "MultiPolygon"
            assert str(shape.holes) == str(poly.holes)
            assert str(shape.parts) == str(poly.parts)


class TesttestMultiLineString:
    def test_multipart_chain(self):
        vertices = [
            [Point((0, 0)), Point((1, 0)), Point((1, 5))],
            [Point((-5, -5)), Point((-5, 0)), Point((0, 0))],
        ]

        # part A
        chain0 = Chain(vertices[0])
        # part B
        chain1 = Chain(vertices[1])
        # part A and B
        chain2 = Chain(vertices)

        json = chain0.__geo_interface__
        assert json["type"] == "LineString"
        assert len(json["coordinates"]) == 3

        json = chain1.__geo_interface__
        assert json["type"] == "LineString"
        assert len(json["coordinates"]) == 3

        json = chain2.__geo_interface__
        assert json["type"] == "MultiLineString"
        assert len(json["coordinates"]) == 2

        chain3 = asShape(json)
        assert chain2.parts == chain3.parts<|MERGE_RESOLUTION|>--- conflicted
+++ resolved
@@ -1,11 +1,7 @@
 # ruff: noqa: N999
 
 from ... import examples as pysal_examples
-<<<<<<< HEAD
-from ...io.fileio import FileIO as psopen  # noqa: N813
-=======
 from ...io.fileio import FileIO
->>>>>>> 38166316
 from ..shapes import Chain, Point, asShape
 
 
