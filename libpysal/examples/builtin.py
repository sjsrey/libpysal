"""Handle local builtin datasets.
"""

import os
from .base import get_list_of_files


dirs = [
    "10740",
    "arcgis",
    "baltim",
    "berlin",
    "book",
    "burkitt",
    "calemp",
    "chicago",
    "columbus",
    "desmith",
    "geodanet",
    "georgia",
    "juvenile",
    "Line",
    "mexico",
    "networks",
    "Point",
    "Polygon",
    "Polygon_Holes",
    "sids2",
    "snow_maps",
    "stl",
    "street_net_pts",
    "tests",
    "tokyo",
    "us_income",
    "virginia",
    "wmat",
]


class LocalExample:
<<<<<<< HEAD
    """
    Builtin pysal example dataset
    """

    def __init__(self, name, dirname):
=======
    """Builtin pysal example dataset."""

    def __init__(self, name: str, dirname: str):
>>>>>>> 4619be91
        self.name = name
        self.dirname = dirname
        self.installed = True
        self.description = self.get_description()

    def get_file_list(self) -> list:
        """Return a list of file names."""
        return get_list_of_files(self.dirname)

    def get_path(self, file_name: str, verbose=True) -> str:
        """Get path for local file."""
        file_list = self.get_file_list()
        for file_path in file_list:
            base_name = os.path.basename(file_path)
            if file_name == base_name:
                return file_path
        if verbose:
            print("{} is not a file in this example".format(file_name))
        return None

    def explain(self):
        """Provide a printed description of the example."""
        description = [f for f in self.get_file_list() if "README.md" in f][0]
        with open(description, "r", encoding="utf8") as f:
            print(f.read())

    def get_description(self) -> str:
        """Dataset description."""
        description = [f for f in self.get_file_list() if "README.md" in f][0]
        with open(description, "r", encoding="utf8") as f:
            lines = f.readlines()
        return lines[3].strip()


builtin_root = os.path.dirname(__file__)

paths = [os.path.join(builtin_root, local) for local in dirs]
paths = zip(dirs, paths)

datasets = {}

for name, pth in paths:
    files = get_list_of_files(pth)
    file_names = [os.path.basename(file) for file in files]
    if "README.md" in file_names:
        example = LocalExample(name, pth)
        datasets[name] = example<|MERGE_RESOLUTION|>--- conflicted
+++ resolved
@@ -38,17 +38,11 @@
 
 
 class LocalExample:
-<<<<<<< HEAD
     """
     Builtin pysal example dataset
     """
 
     def __init__(self, name, dirname):
-=======
-    """Builtin pysal example dataset."""
-
-    def __init__(self, name: str, dirname: str):
->>>>>>> 4619be91
         self.name = name
         self.dirname = dirname
         self.installed = True
