--- conflicted
+++ resolved
@@ -1,20 +1,25 @@
+from .weights import WSP, W
 import numpy as np
 from warnings import warn
 from numba import njit
 import os
 from scipy import sparse
-from .weights import WSP, W
 
 __author__ = "Mragank Shekhar <yesthisismrshekhar@gmail.com>"
 
 __all__ = ['da2W', 'da2WSP', 'w2da', 'wsp2da', 'testDataArray']
 
 
-<<<<<<< HEAD
-def da2W(da, criterion="queen", layer=None, dims={}, k=1, n_jobs=1, **kwargs):
-=======
-def da2W(da, criterion="queen", z_value=None, coords_labels={}, **kwargs):
->>>>>>> 8a9542aa
+def da2W(
+    da,
+    criterion="queen",
+    z_value=None,
+    coords_labels={},
+    k=1,
+    distance_band=False,
+    n_jobs=1,
+    **kwargs
+):
     """
     Create a W object from xarray.DataArray
 
@@ -29,10 +34,13 @@
     coords_labels : dictionary
         Pass dimension labels for coordinates and layers if they do not
         belong to default dimensions, which are (band/time, y/lat, x/lon)
-        e.g. dims = {"y_label": "latitude", "x_label": "longitude", "z_label": "year"}
+        e.g. coords_labels = {"y_label": "latitude", "x_label": "longitude", "z_label": "year"}
         Default is {} empty dictionary.
     k : int
-        Order of queen contiguity.
+        Order of contiguity, Default is 1
+    distance_band : boolean
+        If true missing values will be assumed as non-missing when
+        selecting higher_order neighbors, Default is False
     n_jobs : int
         Number of cores to be used in the sparse weight construction. If -1,
         all available cores are used.
@@ -43,6 +51,10 @@
     -------
     w : libpysal.weights.W
        instance of spatial weights class W
+
+    Notes
+    -----
+    Lower order contiguities are also selected.
 
     Examples
     --------
@@ -72,19 +84,29 @@
     --------
     :class:`libpysal.weights.weights.W`
     """
-<<<<<<< HEAD
-    wsp = da2WSP(da, criterion, layer, dims, k, n_jobs)
-=======
-    wsp = da2WSP(da, criterion, z_value, coords_labels)
->>>>>>> 8a9542aa
+    wsp = da2WSP(
+        da,
+        criterion,
+        z_value,
+        coords_labels,
+        k,
+        distance_band,
+        n_jobs
+    )
     w = wsp.to_W(**kwargs)
     w.index = wsp.index
     return w
 
 
-<<<<<<< HEAD
-=======
-def da2WSP(da, criterion="queen", z_value=None, coords_labels={}):
+def da2WSP(
+    da,
+    criterion="queen",
+    z_value=None,
+    coords_labels={},
+    k=1,
+    distance_band=False,
+    n_jobs=1,
+):
     """
     Create a W object from xarray.DataArray
 
@@ -99,8 +121,16 @@
     coords_labels : dictionary
         Pass dimension labels for coordinates and layers if they do not
         belong to default dimensions, which are (band/time, y/lat, x/lon)
-        e.g. dims = {"y_label": "latitude", "x_label": "longitude", "z_label": "year"}
+        e.g. coords_labels = {"y_label": "latitude", "x_label": "longitude", "z_label": "year"}
         Default is {} empty dictionary.
+    k : int
+        Order of contiguity, Default is 1
+    distance_band : boolean
+        If true missing values will be assumed as non-missing when
+        selecting higher_order neighbors, Default is False
+    n_jobs : int
+        Number of cores to be used in the sparse weight construction. If -1,
+        all available cores are used.
 
     Returns
     -------
@@ -116,12 +146,8 @@
     ('layer', 'latitude', 'longitude')
     >>> da.shape
     (3, 4, 4)
-    >>> coords_labels = {
-        "z_label": "layer",
-        "y_label": "latitude",
-        "x_label": "longitude"
-    }
-    >>> wsp = da2WSP(da, z_value=2, coords_labels=coords_labels)
+    >>> dims = {"layer": "layer", "lat": "latitude", "lon": "longitude"}
+    >>> wsp = da2WSP(da, layer=2, dims=dims)
     >>> wsp.n
     7
     >>> pct_sp = wsp.sparse.nnz *1. / wsp.n**2
@@ -139,28 +165,72 @@
     z_id, coords_labels = _da_checker(da, z_value, coords_labels)
     shape = da.shape
     if z_id:
-        da = da[z_id-1:z_id]
-        shape = tuple(
-            [da.sizes[coords_labels["y_label"]],
-             da.sizes[coords_labels["x_label"]]]
+        slice_dict = {}
+        slice_dict[coords_labels["z_label"]] = 0
+        shape = da[slice_dict].shape
+        slice_dict[coords_labels["z_label"]] = slice(z_id-1, z_id)
+        da = da[slice_dict]
+    ser = da.to_series()
+    mask = (ser != da.nodatavals[0]).to_numpy()
+    ids = np.where(mask)[0]
+    dtype = np.int32 if (shape[0] * shape[1]) < 46340**2 else np.int64
+    n = len(ids)
+    ser = ser[ser != da.nodatavals[0]]
+    index = ser.index
+    threshold = k if distance_band else 1
+
+    if n_jobs != 1:
+        try:
+            import joblib
+        except (ModuleNotFoundError, ImportError):
+            warn(
+                f"Parallel processing is requested (n_jobs={n_jobs}),"
+                f" but joblib cannot be imported. n_jobs will be set"
+                f" to 1.",
+                stacklevel=2,
+            )
+            n_jobs = 1
+    if n_jobs == 1:
+        sw = sparse.csr_matrix(
+            _SWbuilder(
+                *shape,
+                ids,
+                _idmap(ids, mask, dtype),
+                criterion,
+                threshold,
+                dtype,
+            ),
+            shape=(n, n),
+            dtype=np.int8,
         )
-    sw = lat2SW(*shape, criterion)
-    ser = da.to_series()
-    id_order = None
-    if 'nodatavals' in da.attrs:
-        if da.nodatavals:
-            mask = (ser != da.nodatavals[0]).to_numpy()
-            # temp
-            id_order = np.where(mask)[0].tolist()
-            sw = sw[mask]
-            sw = sw[:, mask]
-            ser = ser[ser != da.nodatavals[0]]
-    index = ser.index
-    wsp = WSP(sw, id_order=id_order, index=index)
+    else:
+        if n_jobs == -1:
+            n_jobs = os.cpu_count()
+        # Parallel implementation
+        sw = sparse.csr_matrix(
+            _parSWbuilder(
+                *shape,
+                ids,
+                _idmap(ids, mask, dtype),
+                criterion,
+                threshold,
+                dtype,
+                n_jobs,
+            ),
+            shape=(n, n),
+            dtype=np.int8,
+        )
+
+    if k > 1 and not distance_band:
+        sw = sum(map(lambda x: sw ** x, range(1, k + 1)))
+        sw.setdiag(0)
+        sw.eliminate_zeros()
+        sw.data[:] = np.ones_like(sw.data, dtype=np.int8)
+
+    wsp = WSP(sw, index=index, id_order=ids.tolist())
     return wsp
 
 
->>>>>>> 8a9542aa
 def w2da(data, w, attrs={}, coords=None):
     """
     Creates xarray.DataArray object from passed data aligned with W object.
@@ -198,7 +268,8 @@
     if hasattr(w, 'index'):
         da = _index2da(data, w.index, attrs, coords)
     else:
-        raise AttributeError("Cannot convert deprecated W with no index attribute")
+        raise AttributeError(
+            "Cannot convert deprecated W with no index attribute")
     return da
 
 
@@ -239,7 +310,8 @@
     if hasattr(wsp, 'index'):
         da = _index2da(data, wsp.index, attrs, coords)
     else:
-        raise AttributeError("Cannot convert deprecated wsp object with no index attribute")
+        raise AttributeError(
+            "Cannot convert deprecated wsp object with no index attribute")
     return da
 
 
@@ -311,7 +383,7 @@
     coords_labels : dictionary
         Pass dimension labels for coordinates and layers if they do not
         belong to default dimensions, which are (band/time, y/lat, x/lon)
-        e.g. dims = {"y_label": "latitude", "x_label": "longitude", "z_label": "year"}
+        e.g. coords_labels = {"y_label": "latitude", "x_label": "longitude", "z_label": "year"}
         Default is {} empty dictionary.
 
     Returns
@@ -337,23 +409,20 @@
     # default dimensions
     def_labels = {
         "x_label": coords_labels["x_label"] if 'x_label' in coords_labels else (
-            "x" if hasattr(da, "x") else "lon"),
+            "x" if hasattr(da, "x") else "lon"
+        ),
         "y_label": coords_labels["y_label"] if 'y_label' in coords_labels else (
-            "y" if hasattr(da, "y") else "lat")
+            "y" if hasattr(da, "y") else "lat"
+        )
     }
     if da.ndim == 3:
         def_labels["z_label"] = coords_labels["z_label"] if 'z_label' in coords_labels else (
-            "band" if hasattr(da, "band") else "time")
-<<<<<<< HEAD
-        layer_id = 1
-        if layer is None:
-            if da.sizes[def_dims["layer"]] != 1:
-=======
+            "band" if hasattr(da, "band") else "time"
+        )
     if da.ndim == 3:
         z_id = 1
         if z_value is None:
             if da.sizes[def_labels["z_label"]] != 1:
->>>>>>> 8a9542aa
                 warn('Multiple layers detected. Using first layer as default.')
         else:
             z_id += tuple(da[def_labels["z_label"]]).index(z_value)
@@ -417,129 +486,6 @@
     return da.sortby(dims[-2], False)
 
 
-def da2WSP(da, criterion="queen", layer=None, dims={}, k=1, n_jobs=1):
-    """
-    Create a WSP object from xarray.DataArray
-
-    Parameters
-    ----------
-    da : xarray.DataArray
-        Input 2D or 3D DataArray with shape=(layer, lat, lon)
-    criterion : {"rook", "queen"}
-        Type of contiguity. Default is queen.
-    layer : int/string/float
-        Select the layer of 3D DataArray with multiple layers.
-    dims : dictionary
-        Pass dimensions for coordinates and layers if they do not
-        belong to default dimensions, which are (band/time, y/lat, x/lon)
-        e.g. dims = {"lat": "latitude", "lon": "longitude", "layer": "year"}
-        Default is {} empty dictionary.
-    k : int
-        Order of queen contiguity, if k=1 max neighbors of a point
-        will be 8 just like queen contiguity, for k=2 it'll be 8+16 and so on
-        Default is 1
-    n_jobs : int
-        Number of cores to be used in the sparse weight construction. If -1,
-        all available cores are used.
-
-    Returns
-    -------
-    w : libpysal.weights.WSP
-       instance of spatial weights class WSP
-
-    Examples
-    --------
-    >>> from libpysal.raster import da2WSP, testDataArray
-    >>> da = testDataArray().rename(
-            {'band': 'layer', 'x': 'longitude', 'y': 'latitude'})
-    >>> da.dims
-    ('layer', 'latitude', 'longitude')
-    >>> da.shape
-    (3, 4, 4)
-    >>> dims = {"layer": "layer", "lat": "latitude", "lon": "longitude"}
-    >>> wsp = da2WSP(da, layer=2, dims=dims)
-    >>> wsp.n
-    7
-    >>> pct_sp = wsp.sparse.nnz *1. / wsp.n**2
-    >>> "%.3f"%pct_sp
-    '0.286'
-    >>> print(wsp.sparse[4].todense())
-    [[0 0 0 1 0 1 0]]
-    >>> len(w.index)
-    7
-
-    See Also
-    --------
-    :class:`libpysal.weights.weights.WSP`
-    """
-    layer_id = _da_checker(da, layer, dims)[0]
-    shape = da.shape
-    if layer_id:
-        da = da[layer_id-1:layer_id]
-        shape = da[0].shape
-    ser = da.to_series()
-    mask = (ser != da.nodatavals[0]).to_numpy()
-    ids = np.where(mask)[0]
-    dtype = np.int32 if (shape[0] * shape[1]) < 46340**2 else np.int64
-    n = len(ids)
-    ser = ser[ser != da.nodatavals[0]]
-    index = ser.index
-
-    if n_jobs != 1:
-        try:
-            import joblib
-        except (ModuleNotFoundError, ImportError):
-            warn(
-                f"Parallel processing is requested (n_jobs={n_jobs}),"
-                f" but joblib cannot be imported. n_jobs will be set"
-                f" to 1.",
-                stacklevel=2,
-            )
-            n_jobs = 1
-    if n_jobs == 1:
-        wsp = WSP(
-            sparse.coo_matrix(
-                _SWbuilder(
-                    *shape,
-                    ids,
-                    _idmap(ids, mask, dtype),
-                    criterion,
-                    k,
-                    dtype,
-                ),
-                shape=(n, n),
-                dtype=np.int8,
-            ),
-            index=index,
-            # temp
-            id_order=ids.tolist()
-        )
-    else:
-        if n_jobs == -1:
-            n_jobs = os.cpu_count()
-        # Parallel implementation
-        wsp = WSP(
-            sparse.coo_matrix(
-                _parSWbuilder(
-                    *shape,
-                    ids,
-                    _idmap(ids, mask, dtype),
-                    criterion,
-                    k,
-                    dtype,
-                    n_jobs,
-                ),
-                shape=(n, n),
-                dtype=np.int8,
-            ),
-            index=index,
-            # temp
-            id_order=ids.tolist()
-        )
-
-    return wsp
-
-
 @njit(fastmath=True)
 def _idmap(ids, mask, dtype):
     """
@@ -590,9 +536,7 @@
     criterion : str
         Type of contiguity.
     k : int
-        Order of queen contiguity, if k=1 max neighbors of a point
-        will be 8 just like queen contiguity, for k=2 it'll be 8+16 and so on
-        Default is 1
+        Order of contiguity, Default is 1
     dtype : type
         Data type of the id_map array
 
@@ -607,7 +551,7 @@
         1D ones array containing columns value of each id
         in the sparse weight object
     """
-    rows, cols = compute_chunk(
+    rows, cols, ni = compute_chunk(
         nrows,
         ncols,
         ids,
@@ -616,7 +560,7 @@
         k,
         dtype,
     )
-    data = np.ones_like(rows, dtype=np.int8)
+    data = np.ones(ni, dtype=np.int8)
     return (data, (rows, cols))
 
 
@@ -646,11 +590,9 @@
     criterion : str
         Type of contiguity.
     k : int
-        Order of queen contiguity, if k=1 max neighbors of a point
-        will be 8 just like queen contiguity, for k=2 it'll be 8+16 and so on
-        Default is 1
+        Order of contiguity, Default is 1
     dtype : type
-        Data type of the id_map array
+        Data type of the rows and cols array
 
     Returns
     -------
@@ -660,19 +602,21 @@
     cols : ndarray
         1D ones array containing columns value of each id
         in the sparse weight object
+    ni : int
+        Number of rows and cols
     """
     n = len(ids)
     d = 4 if criterion == "rook" else 8  # -> used for row, col preallocation
     if k > 1:
-        # only queen contiguity is supported right now
-        # this will capture all the circling neighbors
-        # of order <= K.
         d = int((k/2)*(2*8+(k-1)*8))
     # preallocating rows and cols
     rows = np.empty(d*n, dtype=dtype)
     cols = np.empty_like(rows)
     ni = 0
     for order in range(1, k+1):
+        condition = (order-1) if criterion == "queen" else (
+            (k-order) if ((k-order) < order) else (order-1)
+        )
         for i in range(n):
             id_i = ids[i]
             og_id = id_map[id_i]
@@ -684,7 +628,7 @@
                     ni += 1
                     rows[ni], cols[ni] = id_neighbor, og_id
                     ni += 1
-                for j in range(order-1):
+                for j in range(condition):
                     if (id_i // ncols) < (nrows - j - 1):
                         id_neighbor = id_map[(id_i+order)+(ncols*(j+1))]
                         if id_neighbor:
@@ -707,7 +651,7 @@
                     ni += 1
                     rows[ni], cols[ni] = id_neighbor, og_id
                     ni += 1
-                for j in range(order-1):
+                for j in range(condition):
                     if (id_i % ncols) >= j+1:
                         id_neighbor = id_map[id_i+(ncols*order)-j-1]
                         if id_neighbor:
@@ -722,7 +666,7 @@
                             ni += 1
                             rows[ni], cols[ni] = id_neighbor, og_id
                             ni += 1
-                if d != 4:
+                if criterion == "queen" or ((k/order) >= 2.0):
                     if (id_i % ncols) >= order:
                         # south-west neighbor
                         id_neighbor = id_map[id_i+(ncols*order)-order]
@@ -739,8 +683,7 @@
                             ni += 1
                             rows[ni], cols[ni] = id_neighbor, og_id
                             ni += 1
-    ni_arr = np.arange(ni, dtype=dtype)
-    return rows[ni_arr, ], cols[ni_arr, ]
+    return rows[:ni], cols[:ni], ni
 
 
 @njit(fastmath=True)
@@ -800,11 +743,9 @@
     criterion : str
         Type of contiguity.
     k : int
-        Order of queen contiguity, if k=1 max neighbors of a point
-        will be 8 just like queen contiguity, for k=2 it'll be 8+16 and so on
-        Default is 1
+        Order of contiguity, Default is 1
     dtype : type
-        Data type of the id_map array
+        Data type of the rows and cols array
     n_jobs : int
         Number of cores to be used in the sparse weight construction. If -1,
         all available cores are used.
@@ -839,7 +780,6 @@
             )
             for pars in chunk
         )
-    rows = np.concatenate([i[0] for i in worker_out])
-    cols = np.concatenate([i[1] for i in worker_out])
-    data = np.ones_like(rows, dtype=np.int8)
-    return (data, (rows, cols))+    return (np.ones(sum([i[2] for i in worker_out]), dtype=np.int8), (
+        np.concatenate([i[0] for i in worker_out]),
+        np.concatenate([i[1] for i in worker_out])))