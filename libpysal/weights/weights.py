"""
Weights.
"""
__author__ = "Sergio J. Rey <srey@asu.edu>"

import copy
from os.path import basename as BASENAME
import math
import warnings
import numpy as np
import scipy.sparse
from scipy.sparse.csgraph import connected_components
from sklearn import preprocessing
from collections import defaultdict

# from .util import full, WSP2W resolve import cycle by
# forcing these into methods
from . import adjtools
from ..io.fileio import FileIO as popen

__all__ = ["W", "WSP"]


class W(object):
    """
    Spatial weights class. Class attributes are described by their
    docstrings. to view, use the ``help`` function.

    Parameters
    ----------

    neighbors : dict
        Key is region ID, value is a list of neighbor IDS.
        For example, ``{'a':['b'],'b':['a','c'],'c':['b']}``.
    weights : dict
       Key is region ID, value is a list of edge weights.
       If not supplied all edge weights are assumed to have a weight of 1.
       For example, ``{'a':[0.5],'b':[0.5,1.5],'c':[1.5]}``.
    id_order : list
       An ordered list of ids, defines the order of observations when
       iterating over ``W`` if not set, lexicographical ordering is used
       to iterate and the ``id_order_set`` property will return ``False``.
       This can be set after creation by setting the ``id_order`` property.
    silence_warnings : bool
       By default ``libpysal`` will print a warning if the dataset contains
       any disconnected components or islands. To silence this warning set this
       parameter to ``True``.
    ids : list
        Values to use for keys of the neighbors and weights ``dict`` objects.

    Attributes
    ----------

    asymmetries
    cardinalities
    component_labels
    diagW2
    diagWtW
    diagWtW_WW
    histogram
    id2i
    id_order
    id_order_set
    islands
    max_neighbors
    mean_neighbors
    min_neighbors
    n
    n_components
    neighbor_offsets
    nonzero
    pct_nonzero
    s0
    s1
    s2
    s2array
    sd
    sparse
    trcW2
    trcWtW
    trcWtW_WW
    transform

    Examples
    --------

    >>> from libpysal.weights import W
    >>> neighbors = {0: [3, 1], 1: [0, 4, 2], 2: [1, 5], 3: [0, 6, 4], 4: [1, 3, 7, 5], 5: [2, 4, 8], 6: [3, 7], 7: [4, 6, 8], 8: [5, 7]}
    >>> weights = {0: [1, 1], 1: [1, 1, 1], 2: [1, 1], 3: [1, 1, 1], 4: [1, 1, 1, 1], 5: [1, 1, 1], 6: [1, 1], 7: [1, 1, 1], 8: [1, 1]}
    >>> w = W(neighbors, weights)
    >>> "%.3f"%w.pct_nonzero
    '29.630'

    Read from external `.gal file <https://geodacenter.github.io/workbook/4a_contig_weights/lab4a.html#gal-weights-file>`_.

    >>> import libpysal
    >>> w = libpysal.io.open(libpysal.examples.get_path("stl.gal")).read()
    >>> w.n
    78
    >>> "%.3f"%w.pct_nonzero
    '6.542'

    Set weights implicitly.

    >>> neighbors = {0: [3, 1], 1: [0, 4, 2], 2: [1, 5], 3: [0, 6, 4], 4: [1, 3, 7, 5], 5: [2, 4, 8], 6: [3, 7], 7: [4, 6, 8], 8: [5, 7]}
    >>> w = W(neighbors)
    >>> round(w.pct_nonzero,3)
    29.63
    >>> from libpysal.weights import lat2W
    >>> w = lat2W(100, 100)
    >>> w.trcW2
    39600.0
    >>> w.trcWtW
    39600.0
    >>> w.transform='r'
    >>> round(w.trcW2, 3)
    2530.722
    >>> round(w.trcWtW, 3)
    2533.667

    Cardinality Histogram:

    >>> w.histogram
    [(2, 4), (3, 392), (4, 9604)]

    Disconnected observations (islands):

    >>> from libpysal.weights import W
    >>> w = W({1:[0],0:[1],2:[], 3:[]})

    UserWarning: The weights matrix is not fully connected:
    There are 3 disconnected components.
    There are 2 islands with ids: 2, 3.

    """

    def __init__(
        self, neighbors, weights=None, id_order=None, silence_warnings=False, ids=None
    ):
        self.silence_warnings = silence_warnings
        self.transformations = {}
        self.neighbors = neighbors
        if not weights:
            weights = {}
            for key in neighbors:
                weights[key] = [1.0] * len(neighbors[key])
        self.weights = weights
        self.transformations["O"] = self.weights.copy()  # original weights
        self.transform = "O"
        if id_order is None:
            self._id_order = list(self.neighbors.keys())
            self._id_order.sort()
            self._id_order_set = False
        else:
            self._id_order = id_order
            self._id_order_set = True
        self._reset()
        self._n = len(self.weights)
        if (not self.silence_warnings) and (self.n_components > 1):
            message = (
                "The weights matrix is not fully connected: "
                "\n There are %d disconnected components." % self.n_components
            )
            ni = len(self.islands)
            if ni == 1:
                message = message + "\n There is 1 island with id: %s." % (
                    str(self.islands[0])
                )
            elif ni > 1:
                message = message + "\n There are %d islands with ids: %s." % (
                    ni,
                    ", ".join(str(island) for island in self.islands),
                )
            warnings.warn(message)

    def _reset(self):
        """Reset properties."""
        self._cache = {}

    def to_file(self, path="", format=None):
        """
        Write a weights to a file. The format is guessed automatically
        from the path, but can be overridden with the format argument.

        See libpysal.io.FileIO for more information.

        Parameters
        ----------
        path    :   string
                    location to save the file
        format  :   string
                    string denoting the format to write the weights to.


        Returns
        -------
        None
        """
        f = popen(dataPath=path, mode="w", dataFormat=format)
        f.write(self)
        f.close()

    @classmethod
    def from_file(cls, path="", format=None):
        """
        Read a weights file into a W object.

        Parameters
        ----------
        path    :   string
                    location to save the file
        format  :   string
                    string denoting the format to write the weights to.

        Returns
        -------
        W object
        """
        f = popen(dataPath=path, mode="r", dataFormat=format)
        w = f.read()
        f.close()
        return w

    @classmethod
    def from_shapefile(cls, *args, **kwargs):
        # we could also just "do the right thing," but I think it'd make sense to
        # try and get people to use `Rook.from_shapefile(shapefile)` rather than
        # W.from_shapefile(shapefile, type=`rook`), otherwise we'd need to build
        # a type dispatch table. Generic W should be for stuff we don't know
        # anything about.
        raise NotImplementedError(
            "Use type-specific constructors, like Rook, Queen, DistanceBand, or Kernel"
        )

    @classmethod
    def from_WSP(cls, WSP, silence_warnings=True):
        """Create a pysal W from a pysal WSP object (thin weights matrix).

        Parameters
        ----------
        wsp                     : WSP
                                PySAL sparse weights object

        silence_warnings        : bool
           By default ``libpysal`` will print a warning if the dataset contains
           any disconnected components or islands. To silence this warning set this
           parameter to ``True``.


        Returns
        -------
        w       : W
                PySAL weights object

        Examples
        --------
        >>> from libpysal.weights import lat2W, WSP, W

        Build a 10x10 scipy.sparse matrix for a rectangular 2x5 region of cells
        (rook contiguity), then construct a PySAL sparse weights object (wsp).

        >>> sp = lat2SW(2, 5)
        >>> wsp = WSP(sp)
        >>> wsp.n
        10
        >>> wsp.sparse[0].todense()
        matrix([[0, 1, 0, 0, 0, 1, 0, 0, 0, 0]], dtype=int8)

        Create a standard PySAL W from this sparse weights object.

        >>> w = W.from_WSP(wsp)
        >>> w.n
        10
        >>> print(w.full()[0][0])
        [0 1 0 0 0 1 0 0 0 0]
        """
        data = WSP.sparse.data
        indptr = WSP.sparse.indptr
        id_order = WSP.id_order
        if id_order:
            # replace indices with user IDs
            indices = [id_order[i] for i in WSP.sparse.indices]
        else:
            id_order = list(range(WSP.n))
        neighbors, weights = {}, {}
        start = indptr[0]
        for i in range(WSP.n):
            oid = id_order[i]
            end = indptr[i + 1]
            neighbors[oid] = indices[start:end]
            weights[oid] = data[start:end]
            start = end
        ids = copy.copy(WSP.id_order)
        w = W(neighbors, weights, ids, silence_warnings=silence_warnings)
        w._sparse = copy.deepcopy(WSP.sparse)
        w._cache["sparse"] = w._sparse
        return w

    @classmethod
    def from_adjlist(
        cls, adjlist, focal_col="focal", neighbor_col="neighbor", weight_col=None
    ):
        """
        Return an adjacency list representation of a weights object.

        Parameters
        ----------

        adjlist : pandas.DataFrame
            Adjacency list with a minimum of two columns.
        focal_col : str
            Name of the column with the "source" node ids.
        neighbor_col : str
            Name of the column with the "destination" node ids.
        weight_col : str
            Name of the column with the weight information. If not provided and
            the dataframe has no column named "weight" then all weights
            are assumed to be 1.
        """
        if weight_col is None:
            weight_col = "weight"
        try_weightcol = getattr(adjlist, weight_col)
        if try_weightcol is None:
            adjlist = adjlist.copy(deep=True)
            adjlist["weight"] = 1
        grouper = adjlist.groupby(focal_col)
        neighbors = dict()
        weights = dict()
        for ix, chunk in grouper:
            neighbors_to_ix = chunk[neighbor_col].values
            weights_to_ix = chunk[weight_col].values
            mask = neighbors_to_ix != ix
            neighbors[ix] = neighbors_to_ix[mask].tolist()
            weights[ix] = weights_to_ix[mask].tolist()
        return cls(neighbors=neighbors, weights=weights)

    def to_adjlist(
        self,
        remove_symmetric=False,
        drop_islands=None,
        focal_col="focal",
        neighbor_col="neighbor",
        weight_col="weight",
    ):
        """
        Compute an adjacency list representation of a weights object.

        Parameters
        ----------
        remove_symmetric : bool
            Whether or not to remove symmetric entries. If the ``W``
            is symmetric, a standard directed adjacency list will contain
            both the forward and backward links by default because adjacency
            lists are a directed graph representation. If this is ``True``,
            a ``W`` created from this adjacency list **MAY NOT BE THE SAME**
            as the original ``W``. If you would like to consider (1,2) and
            (2,1) as distinct links, leave this as ``False``.
        drop_islands : bool
            Whether or not to preserve islands as entries in the adjacency
            list. By default, observations with no neighbors do not appear
            in the adjacency list. If islands are kept, they are coded as
            self-neighbors with zero weight.
        focal_col : str
            Name of the column in which to store "source" node ids.
        neighbor_col : str
            Name of the column in which to store "destination" node ids.
        weight_col : str
            Name of the column in which to store weight information.
        """
        try:
            import pandas
        except (ImportError, ModuleNotFoundError):
            raise ImportError(
                "pandas must be installed & importable to use this method"
            )
        if (drop_islands is None) and not (self.silence_warnings):
            warnings.warn(
                "In the next version of libpysal, observations with no neighbors will be included in adjacency lists as loops (row with the same focal and neighbor) with zero weight. In the current version, observations with no neighbors are dropped. If you would like to keep the current behavior, use drop_islands=True in this function",
                DeprecationWarning,
            )
            drop_islands = True

        links = []
        focal_ix, neighbor_ix = self.sparse.nonzero()
        names = np.asarray(self.id_order)
        focal = names[focal_ix]
        neighbor = names[neighbor_ix]
        weights = self.sparse.data
        adjlist = pandas.DataFrame(
            {focal_col: focal, neighbor_col: neighbor, weight_col: weights}
        )
        if remove_symmetric:
            adjlist = adjtools.filter_adjlist(adjlist)
        if not drop_islands:
            island_adjlist = pandas.DataFrame(
                {focal_col: self.islands, neighbor_col: self.islands, weight_col: 0}
            )
            adjlist = pandas.concat((adjlist, island_adjlist)).reset_index(drop=True)
        return adjlist.sort_values([focal_col, neighbor_col])

    def to_networkx(self):
        """Convert a weights object to a ``networkx`` graph.

        Returns
        -------
        A ``networkx`` graph representation of the ``W`` object.
        """
        try:
            import networkx as nx
        except ImportError:
            raise ImportError("NetworkX 2.7+ is required to use this function.")
        G = nx.DiGraph() if len(self.asymmetries) > 0 else nx.Graph()
        return nx.from_scipy_sparse_array(self.sparse, create_using=G)

    @classmethod
    def from_networkx(cls, graph, weight_col="weight"):
        """Convert a ``networkx`` graph to a PySAL ``W`` object.

        Parameters
        ----------
        graph : networkx.Graph
            The graph to convert to a ``W``.
        weight_col : string
            If the graph is labeled, this should be the name of the field
            to use as the weight for the ``W``.

        Returns
        -------
        w : libpysal.weights.W
            A ``W`` object containing the same graph as the ``networkx`` graph.
        """
        try:
            import networkx as nx
        except ImportError:
            raise ImportError("NetworkX 2.7+ is required to use this function.")
        sparse_array = nx.to_scipy_sparse_array(graph)
        w = WSP(sparse_array).to_W()
        return w

    @property
    def sparse(self):
        """Sparse matrix object. For any matrix manipulations required for w,
        ``w.sparse`` should be used. This is based on ``scipy.sparse``.
        """
        if "sparse" not in self._cache:
            self._sparse = self._build_sparse()
            self._cache["sparse"] = self._sparse
        return self._sparse

    @classmethod
    def from_sparse(cls, sparse):
        """Convert a ``scipy.sparse`` array to a PySAL ``W`` object.

        Parameters
        ----------
        sparse : scipy.sparse array

        Returns
        -------
        w : libpysal.weights.W
            A ``W`` object containing the same graph as the ``scipy.sparse`` graph.


        Notes
        -----
        When the sparse array has a zero in its data attribute, and
        the corresponding row and column values are equal, the value
        for the pysal weight will be 0 for the "loop".
        """
        coo = sparse.tocoo()
        neighbors = defaultdict(list)
        weights = defaultdict(list)
        for k, v, w in zip(coo.row, coo.col, coo.data):
            neighbors[k].append(v)
            weights[k].append(w)
        return W(neighbors=neighbors, weights=weights)

    def to_sparse(self, fmt="coo"):
        """Generate a ``scipy.sparse`` array object from a pysal W.

        Parameters
        ----------
        fmt : {'bsr', 'coo', 'csc', 'csr'}
          scipy.sparse format

        Returns
        -------
        scipy.sparse array
          A scipy.sparse array with a format of fmt.

        Notes
        -----
        The keys of the w.neighbors are encoded
        to determine row,col in the sparse array.

        """
        disp = {}
        disp["bsr"] = scipy.sparse.bsr_array
        disp["coo"] = scipy.sparse.coo_array
        disp["csc"] = scipy.sparse.csc_array
        disp["csr"] = scipy.sparse.csr_array
        fmt_l = fmt.lower()
        if fmt_l in disp:
            adj_list = self.to_adjlist(drop_islands=False)
            data = adj_list.weight
            row = adj_list.focal
            col = adj_list.neighbor
            le = preprocessing.LabelEncoder()
            le.fit(row)
            row = le.transform(row)
            col = le.transform(col)
            n = self.n
            return disp[fmt_l]((data, (row, col)), shape=(n, n))
        else:
<<<<<<< HEAD
            warnings.warn(f"{fmt} not supported.")
=======
            raise ValueError(f"unsupported sparse format: {fmt}")
>>>>>>> 8286c8f9

    @property
    def n_components(self):
        """Store whether the adjacency matrix is fully connected."""
        if "n_components" not in self._cache:
            self._n_components, self._component_labels = connected_components(
                self.sparse
            )
            self._cache["n_components"] = self._n_components
            self._cache["component_labels"] = self._component_labels
        return self._n_components

    @property
    def component_labels(self):
        """Store the graph component in which each observation falls."""
        if "component_labels" not in self._cache:
            self._n_components, self._component_labels = connected_components(
                self.sparse
            )
            self._cache["n_components"] = self._n_components
            self._cache["component_labels"] = self._component_labels
        return self._component_labels

    def _build_sparse(self):
        """Construct the sparse attribute."""

        row = []
        col = []
        data = []
        id2i = self.id2i
        for i, neigh_list in list(self.neighbor_offsets.items()):
            card = self.cardinalities[i]
            row.extend([id2i[i]] * card)
            col.extend(neigh_list)
            data.extend(self.weights[i])
        row = np.array(row)
        col = np.array(col)
        data = np.array(data)
        s = scipy.sparse.csr_matrix((data, (row, col)), shape=(self.n, self.n))
        return s

    @property
    def id2i(self):
        """Dictionary where the key is an ID and the value is that ID's
        index in ``W.id_order``.
        """
        if "id2i" not in self._cache:
            self._id2i = {}
            for i, id_i in enumerate(self._id_order):
                self._id2i[id_i] = i
            self._id2i = self._id2i
            self._cache["id2i"] = self._id2i
        return self._id2i

    @property
    def n(self):
        """Number of units."""
        if "n" not in self._cache:
            self._n = len(self.neighbors)
            self._cache["n"] = self._n
        return self._n

    @property
    def s0(self):
        r"""``s0`` is defined as

        .. math::

               s0=\sum_i \sum_j w_{i,j}

        """
        if "s0" not in self._cache:
            self._s0 = self.sparse.sum()
            self._cache["s0"] = self._s0
        return self._s0

    @property
    def s1(self):
        r"""``s1`` is defined as

        .. math::

               s1=1/2 \sum_i \sum_j \Big(w_{i,j} + w_{j,i}\Big)^2

        """
        if "s1" not in self._cache:
            t = self.sparse.transpose()
            t = t + self.sparse
            t2 = t.multiply(t)  # element-wise square
            self._s1 = t2.sum() / 2.0
            self._cache["s1"] = self._s1
        return self._s1

    @property
    def s2array(self):
        """Individual elements comprising ``s2``.

        See Also
        --------
        s2

        """
        if "s2array" not in self._cache:
            s = self.sparse
            self._s2array = np.array(s.sum(1) + s.sum(0).transpose()) ** 2
            self._cache["s2array"] = self._s2array
        return self._s2array

    @property
    def s2(self):
        r"""``s2`` is defined as

        .. math::

                s2=\sum_j \Big(\sum_i w_{i,j} + \sum_i w_{j,i}\Big)^2

        """
        if "s2" not in self._cache:
            self._s2 = self.s2array.sum()
            self._cache["s2"] = self._s2
        return self._s2

    @property
    def trcW2(self):
        """Trace of :math:`WW`.

        See Also
        --------
        diagW2

        """
        if "trcW2" not in self._cache:
            self._trcW2 = self.diagW2.sum()
            self._cache["trcw2"] = self._trcW2
        return self._trcW2

    @property
    def diagW2(self):
        """Diagonal of :math:`WW`.

        See Also
        --------
        trcW2

        """
        if "diagw2" not in self._cache:
            self._diagW2 = (self.sparse * self.sparse).diagonal()
            self._cache["diagW2"] = self._diagW2
        return self._diagW2

    @property
    def diagWtW(self):
        """Diagonal of :math:`W^{'}W`.

        See Also
        --------
        trcWtW

        """
        if "diagWtW" not in self._cache:
            self._diagWtW = (self.sparse.transpose() * self.sparse).diagonal()
            self._cache["diagWtW"] = self._diagWtW
        return self._diagWtW

    @property
    def trcWtW(self):
        """Trace of :math:`W^{'}W`.

        See Also
        --------
        diagWtW

        """
        if "trcWtW" not in self._cache:
            self._trcWtW = self.diagWtW.sum()
            self._cache["trcWtW"] = self._trcWtW
        return self._trcWtW

    @property
    def diagWtW_WW(self):
        """Diagonal of :math:`W^{'}W + WW`."""
        if "diagWtW_WW" not in self._cache:
            wt = self.sparse.transpose()
            w = self.sparse
            self._diagWtW_WW = (wt * w + w * w).diagonal()
            self._cache["diagWtW_WW"] = self._diagWtW_WW
        return self._diagWtW_WW

    @property
    def trcWtW_WW(self):
        """Trace of :math:`W^{'}W + WW`."""
        if "trcWtW_WW" not in self._cache:
            self._trcWtW_WW = self.diagWtW_WW.sum()
            self._cache["trcWtW_WW"] = self._trcWtW_WW
        return self._trcWtW_WW

    @property
    def pct_nonzero(self):
        """Percentage of nonzero weights."""
        if "pct_nonzero" not in self._cache:
            self._pct_nonzero = 100.0 * self.sparse.nnz / (1.0 * self._n**2)
            self._cache["pct_nonzero"] = self._pct_nonzero
        return self._pct_nonzero

    @property
    def cardinalities(self):
        """Number of neighbors for each observation."""
        if "cardinalities" not in self._cache:
            c = {}
            for i in self._id_order:
                c[i] = len(self.neighbors[i])
            self._cardinalities = c
            self._cache["cardinalities"] = self._cardinalities
        return self._cardinalities

    @property
    def max_neighbors(self):
        """Largest number of neighbors."""
        if "max_neighbors" not in self._cache:
            self._max_neighbors = max(self.cardinalities.values())
            self._cache["max_neighbors"] = self._max_neighbors
        return self._max_neighbors

    @property
    def mean_neighbors(self):
        """Average number of neighbors."""
        if "mean_neighbors" not in self._cache:
            self._mean_neighbors = np.mean(list(self.cardinalities.values()))
            self._cache["mean_neighbors"] = self._mean_neighbors
        return self._mean_neighbors

    @property
    def min_neighbors(self):
        """Minimum number of neighbors."""
        if "min_neighbors" not in self._cache:
            self._min_neighbors = min(self.cardinalities.values())
            self._cache["min_neighbors"] = self._min_neighbors
        return self._min_neighbors

    @property
    def nonzero(self):
        """Number of nonzero weights."""
        if "nonzero" not in self._cache:
            self._nonzero = self.sparse.nnz
            self._cache["nonzero"] = self._nonzero
        return self._nonzero

    @property
    def sd(self):
        """Standard deviation of number of neighbors."""
        if "sd" not in self._cache:
            self._sd = np.std(list(self.cardinalities.values()))
            self._cache["sd"] = self._sd
        return self._sd

    @property
    def asymmetries(self):
        """List of id pairs with asymmetric weights."""
        if "asymmetries" not in self._cache:
            self._asymmetries = self.asymmetry()
            self._cache["asymmetries"] = self._asymmetries
        return self._asymmetries

    @property
    def islands(self):
        """List of ids without any neighbors."""
        if "islands" not in self._cache:
            self._islands = [i for i, c in list(self.cardinalities.items()) if c == 0]
            self._cache["islands"] = self._islands
        return self._islands

    @property
    def histogram(self):
        """Cardinality histogram as a dictionary where key is the id and
        value is the number of neighbors for that unit.
        """
        if "histogram" not in self._cache:
            ct, bin = np.histogram(
                list(self.cardinalities.values()),
                list(range(self.min_neighbors, self.max_neighbors + 2)),
            )
            self._histogram = list(zip(bin, ct))
            self._cache["histogram"] = self._histogram
        return self._histogram

    def __getitem__(self, key):
        """Allow a dictionary like interaction with the weights class.

        Examples
        --------
        >>> from libpysal.weights import lat2W
        >>> w = lat2W()

        >>> w[0] == dict({1: 1.0, 5: 1.0})
        True
        """
        return dict(list(zip(self.neighbors[key], self.weights[key])))

    def __iter__(self):
        """
        Support iteration over weights.

        Examples
        --------
        >>> from libpysal.weights import lat2W
        >>> w=lat2W(3,3)
        >>> for i,wi in enumerate(w):
        ...     print(i,wi[0])
        ...
        0 0
        1 1
        2 2
        3 3
        4 4
        5 5
        6 6
        7 7
        8 8
        >>>
        """
        for i in self._id_order:
            yield i, dict(list(zip(self.neighbors[i], self.weights[i])))

    def remap_ids(self, new_ids):
        """
        In place modification throughout ``W`` of id values from
        ``w.id_order`` to ``new_ids`` in all.

        Parameters
        ----------

        new_ids : list, numpy.ndarray
            Aligned list of new ids to be inserted. Note that first
            element of ``new_ids`` will replace first element of
            ``w.id_order``, second element of ``new_ids`` replaces second
            element of ``w.id_order`` and so on.

        Examples
        --------

        >>> from libpysal.weights import lat2W
        >>> w = lat2W(3, 3)
        >>> w.id_order
        [0, 1, 2, 3, 4, 5, 6, 7, 8]
        >>> w.neighbors[0]
        [3, 1]
        >>> new_ids = ['id%i'%id for id in w.id_order]
        >>> _ = w.remap_ids(new_ids)
        >>> w.id_order
        ['id0', 'id1', 'id2', 'id3', 'id4', 'id5', 'id6', 'id7', 'id8']
        >>> w.neighbors['id0']
        ['id3', 'id1']
        """

        old_ids = self._id_order
        if len(old_ids) != len(new_ids):
            raise Exception(
                "W.remap_ids: length of `old_ids` does not match             that of"
                " new_ids"
            )
        if len(set(new_ids)) != len(new_ids):
            raise Exception("W.remap_ids: list `new_ids` contains duplicates")
        else:
            new_neighbors = {}
            new_weights = {}
            old_transformations = self.transformations["O"].copy()
            new_transformations = {}
            for o, n in zip(old_ids, new_ids):
                o_neighbors = self.neighbors[o]
                o_weights = self.weights[o]
                n_neighbors = [new_ids[old_ids.index(j)] for j in o_neighbors]
                new_neighbors[n] = n_neighbors
                new_weights[n] = o_weights[:]
                new_transformations[n] = old_transformations[o]
            self.neighbors = new_neighbors
            self.weights = new_weights
            self.transformations["O"] = new_transformations

            id_order = [self._id_order.index(o) for o in old_ids]
            for i, id_ in enumerate(id_order):
                self.id_order[id_] = new_ids[i]

            self._reset()

    def __set_id_order(self, ordered_ids):
        """Set the iteration order in w. ``W`` can be iterated over. On
        construction the iteration order is set to the lexicographic order of
        the keys in the ``w.weights`` dictionary. If a specific order
        is required it can be set with this method.

        Parameters
        ----------

        ordered_ids : sequence
            Identifiers for observations in specified order.

        Notes
        -----

        The ``ordered_ids`` parameter is checked against the ids implied
        by the keys in ``w.weights``. If they are not equivalent sets an
        exception is raised and the iteration order is not changed.

        Examples
        --------

        >>> from libpysal.weights import lat2W
        >>> w=lat2W(3,3)
        >>> for i,wi in enumerate(w):
        ...     print(i, wi[0])
        ...
        0 0
        1 1
        2 2
        3 3
        4 4
        5 5
        6 6
        7 7
        8 8
        >>> w.id_order
        [0, 1, 2, 3, 4, 5, 6, 7, 8]
        >>> w.id_order=range(8,-1,-1)
        >>> list(w.id_order)
        [8, 7, 6, 5, 4, 3, 2, 1, 0]
        >>> for i,w_i in enumerate(w):
        ...     print(i,w_i[0])
        ...
        0 8
        1 7
        2 6
        3 5
        4 4
        5 3
        6 2
        7 1
        8 0

        """

        if set(self._id_order) == set(ordered_ids):
            self._id_order = ordered_ids
            self._id_order_set = True
            self._reset()
        else:
            raise Exception("ordered_ids do not align with W ids")

    def __get_id_order(self):
        """Returns the ids for the observations in the order in which they
        would be encountered if iterating over the weights.
        """
        return self._id_order

    id_order = property(__get_id_order, __set_id_order)

    @property
    def id_order_set(self):
        """Returns ``True`` if user has set ``id_order``, ``False`` if not.

        Examples
        --------
        >>> from libpysal.weights import lat2W
        >>> w=lat2W()
        >>> w.id_order_set
        True
        """
        return self._id_order_set

    @property
    def neighbor_offsets(self):
        """
        Given the current ``id_order``, ``neighbor_offsets[id]`` is the
        offsets of the id's neighbors in ``id_order``.

        Returns
        -------
        neighbor_list : list
            Offsets of the id's neighbors in ``id_order``.

        Examples
        --------
        >>> from libpysal.weights import W
        >>> neighbors={'c': ['b'], 'b': ['c', 'a'], 'a': ['b']}
        >>> weights ={'c': [1.0], 'b': [1.0, 1.0], 'a': [1.0]}
        >>> w=W(neighbors,weights)
        >>> w.id_order = ['a','b','c']
        >>> w.neighbor_offsets['b']
        [2, 0]
        >>> w.id_order = ['b','a','c']
        >>> w.neighbor_offsets['b']
        [2, 1]
        """

        if "neighbors_0" not in self._cache:
            self.__neighbors_0 = {}
            id2i = self.id2i
            for j, neigh_list in list(self.neighbors.items()):
                self.__neighbors_0[j] = [id2i[neigh] for neigh in neigh_list]
            self._cache["neighbors_0"] = self.__neighbors_0

        neighbor_list = self.__neighbors_0

        return neighbor_list

    def get_transform(self):
        """Getter for transform property.

        Returns
        -------
        transformation : str, None
            Valid transformation value. See the ``transform``
            parameters in ``set_transform()`` for a detailed description.

        Examples
        --------
        >>> from libpysal.weights import lat2W
        >>> w=lat2W()
        >>> w.weights[0]
        [1.0, 1.0]
        >>> w.transform
        'O'
        >>> w.transform='r'
        >>> w.weights[0]
        [0.5, 0.5]
        >>> w.transform='b'
        >>> w.weights[0]
        [1.0, 1.0]

        See also
        --------
        set_transform

        """

        return self._transform

    def set_transform(self, value="B"):
        """Transformations of weights.

        Parameters
        ----------
        transform : str
            This parameter is not case sensitive. The following are
            valid transformations.

            * **B** -- Binary
            * **R** -- Row-standardization (global sum :math:`=n`)
            * **D** -- Double-standardization (global sum :math:`=1`)
            * **V** -- Variance stabilizing
            * **O** -- Restore original transformation (from instantiation)

        Notes
        -----

        Transformations are applied only to the value of the weights at
        instantiation. Chaining of transformations cannot be done on a ``W``
        instance.


        Examples
        --------
        >>> from libpysal.weights import lat2W
        >>> w=lat2W()
        >>> w.weights[0]
        [1.0, 1.0]
        >>> w.transform
        'O'
        >>> w.transform='r'
        >>> w.weights[0]
        [0.5, 0.5]
        >>> w.transform='b'
        >>> w.weights[0]
        [1.0, 1.0]
        """
        value = value.upper()
        self._transform = value
        if value in self.transformations:
            self.weights = self.transformations[value]
            self._reset()
        else:
            if value == "R":
                # row standardized weights
                weights = {}
                self.weights = self.transformations["O"]
                for i in self.weights:
                    wijs = self.weights[i]
                    row_sum = sum(wijs) * 1.0
                    if row_sum == 0.0:
                        if not self.silence_warnings:
                            print(("WARNING: ", i, " is an island (no neighbors)"))
                    weights[i] = [wij / row_sum for wij in wijs]
                weights = weights
                self.transformations[value] = weights
                self.weights = weights
                self._reset()
            elif value == "D":
                # doubly-standardized weights
                # update current chars before doing global sum
                self._reset()
                s0 = self.s0
                ws = 1.0 / s0
                weights = {}
                self.weights = self.transformations["O"]
                for i in self.weights:
                    wijs = self.weights[i]
                    weights[i] = [wij * ws for wij in wijs]
                weights = weights
                self.transformations[value] = weights
                self.weights = weights
                self._reset()
            elif value == "B":
                # binary transformation
                weights = {}
                self.weights = self.transformations["O"]
                for i in self.weights:
                    wijs = self.weights[i]
                    weights[i] = [1.0 for wij in wijs]
                weights = weights
                self.transformations[value] = weights
                self.weights = weights
                self._reset()
            elif value == "V":
                # variance stabilizing
                weights = {}
                q = {}
                k = self.cardinalities
                s = {}
                Q = 0.0
                self.weights = self.transformations["O"]
                for i in self.weights:
                    wijs = self.weights[i]
                    q[i] = math.sqrt(sum([wij * wij for wij in wijs]))
                    s[i] = [wij / q[i] for wij in wijs]
                    Q += sum([si for si in s[i]])
                nQ = self.n / Q
                for i in self.weights:
                    weights[i] = [w * nQ for w in s[i]]
                weights = weights
                self.transformations[value] = weights
                self.weights = weights
                self._reset()
            elif value == "O":
                # put weights back to original transformation
                weights = {}
                original = self.transformations[value]
                self.weights = original
                self._reset()
            else:
                raise Exception("unsupported weights transformation")

    transform = property(get_transform, set_transform)

    def asymmetry(self, intrinsic=True):
        r"""
        Asymmetry check.

        Parameters
        ----------
        intrinsic : bool
            Default is ``True``. Intrinsic symmetry is defined as

            .. math::

                w_{i,j} == w_{j,i}

            If ``intrinsic`` is ``False`` symmetry is defined as

            .. math::

                i \in N_j \ \& \ j \in N_i

            where :math:`N_j` is the set of neighbors for :math:`j`.

        Returns
        -------
        asymmetries : list
            Empty if no asymmetries are found if asymmetries, then a
            ``list`` of ``(i,j)`` tuples is returned.

        Examples
        --------

        >>> from libpysal.weights import lat2W
        >>> w=lat2W(3,3)
        >>> w.asymmetry()
        []
        >>> w.transform='r'
        >>> w.asymmetry()
        [(0, 1), (0, 3), (1, 0), (1, 2), (1, 4), (2, 1), (2, 5), (3, 0), (3, 4), (3, 6), (4, 1), (4, 3), (4, 5), (4, 7), (5, 2), (5, 4), (5, 8), (6, 3), (6, 7), (7, 4), (7, 6), (7, 8), (8, 5), (8, 7)]
        >>> result = w.asymmetry(intrinsic=False)
        >>> result
        []
        >>> neighbors={0:[1,2,3], 1:[1,2,3], 2:[0,1], 3:[0,1]}
        >>> weights={0:[1,1,1], 1:[1,1,1], 2:[1,1], 3:[1,1]}
        >>> w=W(neighbors,weights)
        >>> w.asymmetry()
        [(0, 1), (1, 0)]
        """

        if intrinsic:
            wd = self.sparse.transpose() - self.sparse
        else:
            transform = self.transform
            self.transform = "b"
            wd = self.sparse.transpose() - self.sparse
            self.transform = transform

        ids = np.nonzero(wd)
        if len(ids[0]) == 0:
            return []
        else:
            ijs = list(zip(ids[0], ids[1]))
            ijs.sort()
            return ijs

    def symmetrize(self, inplace=False):
        """Construct a symmetric KNN weight. This ensures that the neighbors
        of each focal observation consider the focal observation itself as
        a neighbor. This returns a generic ``W`` object, since the object is no
        longer guaranteed to have ``k`` neighbors for each observation.
        """
        if not inplace:
            neighbors = copy.deepcopy(self.neighbors)
            weights = copy.deepcopy(self.weights)
            out_W = W(neighbors, weights, id_order=self.id_order)
            out_W.symmetrize(inplace=True)
            return out_W
        else:
            for focal, fneighbs in list(self.neighbors.items()):
                for j, neighbor in enumerate(fneighbs):
                    neighb_neighbors = self.neighbors[neighbor]
                    if focal not in neighb_neighbors:
                        self.neighbors[neighbor].append(focal)
                        self.weights[neighbor].append(self.weights[focal][j])
            self._cache = dict()
            return

    def full(self):
        """Generate a full ``numpy.ndarray``.

        Parameters
        ----------
        self : libpysal.weights.W
            spatial weights object

        Returns
        -------
        (fullw, keys) : tuple
            The first element being the full ``numpy.ndarray`` and second
            element keys being the ids associated with each row in the array.

        Examples
        --------
        >>> from libpysal.weights import W, full
        >>> neighbors = {'first':['second'],'second':['first','third'],'third':['second']}
        >>> weights = {'first':[1],'second':[1,1],'third':[1]}
        >>> w = W(neighbors, weights)
        >>> wf, ids = full(w)
        >>> wf
        array([[0., 1., 0.],
               [1., 0., 1.],
               [0., 1., 0.]])
        >>> ids
        ['first', 'second', 'third']
        """
        wfull = self.sparse.toarray()
        keys = list(self.neighbors.keys())
        if self.id_order:
            keys = self.id_order

        return (wfull, keys)

    def to_WSP(self):
        """Generate a ``WSP`` object.

        Returns
        -------

        implicit : libpysal.weights.WSP
            Thin ``W`` class

        Examples
        --------
        >>> from libpysal.weights import W, WSP
        >>> neighbors={'first':['second'],'second':['first','third'],'third':['second']}
        >>> weights={'first':[1],'second':[1,1],'third':[1]}
        >>> w=W(neighbors,weights)
        >>> wsp=w.to_WSP()
        >>> isinstance(wsp, WSP)
        True
        >>> wsp.n
        3
        >>> wsp.s0
        4

        See also
        --------
        WSP

        """
        return WSP(self.sparse, self._id_order)

    def set_shapefile(self, shapefile, idVariable=None, full=False):
        """
        Adding metadata for writing headers of ``.gal`` and ``.gwt`` files.

        Parameters
        ----------
        shapefile : str
            The shapefile name used to construct weights.
        idVariable : str
            The name of the attribute in the shapefile to associate
            with ids in the weights.
        full : bool
            Write out the entire path for a shapefile (``True``) or
            only the base of the shapefile without extension (``False``).
            Default is ``True``.
        """

        if full:
            self._shpName = shapefile
        else:
            self._shpName = BASENAME(shapefile).split(".")[0]

        self._varName = idVariable

    def plot(
        self, gdf, indexed_on=None, ax=None, color="k", node_kws=None, edge_kws=None
    ):
        """Plot spatial weights objects. **Requires** ``matplotlib``, and
        implicitly requires a ``geopandas.GeoDataFrame`` as input.

        Parameters
        ----------
        gdf : geopandas.GeoDataFrame
            The original shapes whose topological relations are modelled in ``W``.
        indexed_on : str
            Column of ``geopandas.GeoDataFrame`` that the weights object uses
            as an index. Default is ``None``, so the index of the
            ``geopandas.GeoDataFrame`` is used.
        ax : matplotlib.axes.Axes
            Axis on which to plot the weights. Default is ``None``, so
            plots on the current figure.
        color : str
            ``matplotlib`` color string, will color both nodes and edges
            the same by default.
        node_kws : dict
            Keyword arguments dictionary to send to ``pyplot.scatter``,
            which provides fine-grained control over the aesthetics
            of the nodes in the plot.
        edge_kws : dict
            Keyword arguments dictionary to send to ``pyplot.plot``,
            which provides fine-grained control over the aesthetics
            of the edges in the plot.

        Returns
        -------
        f : matplotlib.figure.Figure
            Figure on which the plot is made.
        ax : matplotlib.axes.Axes
            Axis on which the plot is made.

        Notes
        -----
        If you'd like to overlay the actual shapes from the
        ``geopandas.GeoDataFrame``, call ``gdf.plot(ax=ax)`` after this.
        To plot underneath, adjust the z-order of the plot as follows:
        ``gdf.plot(ax=ax,zorder=0)``.

        Examples
        --------

        >>> from libpysal.weights import Queen
        >>> import libpysal as lp
        >>> import geopandas
        >>> gdf = geopandas.read_file(lp.examples.get_path("columbus.shp"))
        >>> weights = Queen.from_dataframe(gdf)
        >>> tmp = weights.plot(gdf, color='firebrickred', node_kws=dict(marker='*', color='k'))
        """
        try:
            import matplotlib.pyplot as plt
        except ImportError:
            raise ImportError(
                "W.plot depends on matplotlib.pyplot, and this was"
                "not able to be imported. \nInstall matplotlib to"
                "plot spatial weights."
            )
        if ax is None:
            f = plt.figure()
            ax = plt.gca()
        else:
            f = plt.gcf()
        if node_kws is not None:
            if "color" not in node_kws:
                node_kws["color"] = color
        else:
            node_kws = dict(color=color)
        if edge_kws is not None:
            if "color" not in edge_kws:
                edge_kws["color"] = color
        else:
            edge_kws = dict(color=color)

        for idx, neighbors in self:
            if idx in self.islands:
                continue
            if indexed_on is not None:
                neighbors = gdf[gdf[indexed_on].isin(neighbors)].index.tolist()
                idx = gdf[gdf[indexed_on] == idx].index.tolist()[0]
            centroids = gdf.loc[neighbors].centroid.apply(lambda p: (p.x, p.y))
            centroids = np.vstack(centroids.values)
            focal = np.hstack(gdf.loc[idx].geometry.centroid.xy)
            seen = set()
            for nidx, neighbor in zip(neighbors, centroids):
                if (idx, nidx) in seen:
                    continue
                ax.plot(*list(zip(focal, neighbor)), marker=None, **edge_kws)
                seen.update((idx, nidx))
                seen.update((nidx, idx))
        ax.scatter(
            gdf.centroid.apply(lambda p: p.x),
            gdf.centroid.apply(lambda p: p.y),
            **node_kws,
        )
        return f, ax


class WSP(object):
    """Thin ``W`` class for ``spreg``.

    Parameters
    ----------

    sparse : scipy.sparse.{matrix-type}
        NxN object from ``scipy.sparse``

    Attributes
    ----------

    n           : int
                  description
    s0          : float
                  description
    trcWtW_WW   : float
                  description

    Examples
    --------

    From GAL information

    >>> import scipy.sparse
    >>> from libpysal.weights import WSP
    >>> rows = [0, 1, 1, 2, 2, 3]
    >>> cols = [1, 0, 2, 1, 3, 3]
    >>> weights =  [1, 0.75, 0.25, 0.9, 0.1, 1]
    >>> sparse = scipy.sparse.csr_matrix((weights, (rows, cols)), shape=(4,4))
    >>> w = WSP(sparse)
    >>> w.s0
    4.0
    >>> w.trcWtW_WW
    6.395
    >>> w.n
    4

    """

    def __init__(self, sparse, id_order=None, index=None):
        if not scipy.sparse.issparse(sparse):
            raise ValueError("must pass a scipy sparse object")
        rows, cols = sparse.shape
        if rows != cols:
            raise ValueError("Weights object must be square")
        self.sparse = sparse.tocsr()
        self.n = sparse.shape[0]
        self._cache = {}
        if id_order:
            if len(id_order) != self.n:
                raise ValueError(
                    "Number of values in id_order must match shape of sparse"
                )
            else:
                self._id_order = id_order
                self._cache["id_order"] = self._id_order
        # temp addition of index attribute
        import pandas as pd  # will be removed after refactoring is done

        if index is not None:
            if not isinstance(index, (pd.Index, pd.MultiIndex, pd.RangeIndex)):
                raise TypeError("index must be an instance of pandas.Index dtype")
            if len(index) != self.n:
                raise ValueError("Number of values in index must match shape of sparse")
        else:
            index = pd.RangeIndex(self.n)
        self.index = index

    @property
    def id_order(self):
        """An ordered list of ids, assumed to match the ordering in ``sparse``."""
        # Temporary solution until the refactoring is finished
        if "id_order" not in self._cache:
            if hasattr(self, "index"):
                self._id_order = self.index.tolist()
            else:
                self._id_order = list(range(self.n))
            self._cache["id_order"] = self._id_order
        return self._id_order

    @property
    def s0(self):
        r"""``s0`` is defined as:

        .. math::

               s0=\sum_i \sum_j w_{i,j}

        """
        if "s0" not in self._cache:
            self._s0 = self.sparse.sum()
            self._cache["s0"] = self._s0
        return self._s0

    @property
    def trcWtW_WW(self):
        """Trace of :math:`W^{'}W + WW`."""
        if "trcWtW_WW" not in self._cache:
            self._trcWtW_WW = self.diagWtW_WW.sum()
            self._cache["trcWtW_WW"] = self._trcWtW_WW
        return self._trcWtW_WW

    @property
    def diagWtW_WW(self):
        """Diagonal of :math:`W^{'}W + WW`."""
        if "diagWtW_WW" not in self._cache:
            wt = self.sparse.transpose()
            w = self.sparse
            self._diagWtW_WW = (wt * w + w * w).diagonal()
            self._cache["diagWtW_WW"] = self._diagWtW_WW
        return self._diagWtW_WW

    @classmethod
    def from_W(cls, W):
        """Constructs a ``WSP`` object from the ``W``'s sparse matrix.

        Parameters
        ----------
        W : libpysal.weights.W
            A PySAL weights object with a sparse form and ids.

        Returns
        -------
        A ``WSP`` instance.
        """
        return cls(W.sparse, id_order=W.id_order)

    def to_W(self, silence_warnings=False):
        """
        Convert a pysal WSP object (thin weights matrix) to a pysal W object.

        Parameters
        ----------
        self : WSP
            PySAL sparse weights object.
        silence_warnings : bool
            Switch to ``True`` to turn off print statements for every
            observation with islands. Default is ``False``, which does
            not silence warnings.

        Returns
        -------
        w : W
            PySAL weights object.

        Examples
        --------
        >>> from libpysal.weights import lat2SW, WSP, WSP2W

        Build a 10x10 ``scipy.sparse`` matrix for a rectangular 2x5
        region of cells (rook contiguity), then construct a ``libpysal``
        sparse weights object (``self``).

        >>> sp = lat2SW(2, 5)
        >>> self = WSP(sp)
        >>> self.n
        10
        >>> print(self.sparse[0].todense())
        [[0 1 0 0 0 1 0 0 0 0]]

        Convert this sparse weights object to a standard PySAL weights object.

        >>> w = WSP2W(self)
        >>> w.n
        10
        >>> print(w.full()[0][0])
        [0. 1. 0. 0. 0. 1. 0. 0. 0. 0.]

        """

        indices = list(self.sparse.indices)
        data = list(self.sparse.data)
        indptr = list(self.sparse.indptr)
        id_order = self.id_order
        if id_order:
            # replace indices with user IDs
            indices = [id_order[i] for i in indices]
        else:
            id_order = list(range(self.n))
        neighbors, weights = {}, {}
        start = indptr[0]
        for i in range(self.n):
            oid = id_order[i]
            end = indptr[i + 1]
            neighbors[oid] = indices[start:end]
            weights[oid] = data[start:end]
            start = end
        ids = copy.copy(self.id_order)
        w = W(neighbors, weights, ids, silence_warnings=silence_warnings)
        w._sparse = copy.deepcopy(self.sparse)
        w._cache["sparse"] = w._sparse
        return w<|MERGE_RESOLUTION|>--- conflicted
+++ resolved
@@ -512,11 +512,7 @@
             n = self.n
             return disp[fmt_l]((data, (row, col)), shape=(n, n))
         else:
-<<<<<<< HEAD
-            warnings.warn(f"{fmt} not supported.")
-=======
             raise ValueError(f"unsupported sparse format: {fmt}")
->>>>>>> 8286c8f9
 
     @property
     def n_components(self):
