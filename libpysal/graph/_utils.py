import geopandas
import numpy as np
import pandas as pd
import shapely
from itertools import permutations
from packaging.version import Version

GPD_013 = Version(geopandas.__version__) >= Version("0.13")



def _sparse_to_arrays(sparray, ids=None):
    if ids is None:
        maxdim = np.maximum(*sparray.shape)
        ids = np.arange(maxdim)
    head_ix, tail_ix = sparray.nonzero()
    return ids[head_ix], ids[tail_ix], sparray.data


def _jitter_geoms(coordinates, geoms, seed=None):
    """
    Jitter geometries based on the smallest required movements to induce
    uniqueness. For each point, this samples a radius and angle uniformly
    at random from the unit circle, rescales it to a circle of values that
    are extremely small relative to the precision of the input, and
    then displaces the point. For a non-euclidean geometry, like latitude
    longitude coordinates, this will distort according to a plateé carree
    projection, jittering slightly more in the x direction than the y direction.
    """
    rng = np.random.default_rng(seed=seed)
    dtype = coordinates.dtype
    if dtype not in (np.float32, np.float64):
        # jittering requires us to cast ints to float
        # and the rng.random generator only works with float32 and float64
        dtype = np.float32
    # the resolution is the approximate difference between two floats
    # that can be resolved at the given dtype.
    resolution = np.finfo(dtype).resolution
    r = rng.random(size=coordinates.shape[0], dtype=dtype) ** 0.5 * resolution
    theta = rng.random(size=coordinates.shape[0], dtype=dtype) * np.pi * 2
    # converting from polar to cartesian
    dx = r + np.sin(theta)
    dy = r + np.cos(theta)
    # then adding the displacements
    coordinates = coordinates + np.column_stack((dx, dy))
    geoms = geopandas.GeoSeries(geopandas.points_from_xy(*coordinates.T, crs=geoms.crs))
    return coordinates, geoms


def _induce_cliques(adjtable, clique_to_members, fill_value=1):
    """
    induce cliques into the input graph. This connects everything within a
    clique together, as well as connecting all things outside of the clique
    to all members of the clique.

    This does not guarantee/understand ordering of the *output* adjacency table.
    """
    adj_across_clique = (
        adjtable.merge(
            clique_to_members["input_index"], left_index=True, right_index=True
        )
        .explode("input_index")
        .rename(columns=dict(input_index="subclique_focal"))
        .merge(clique_to_members["input_index"], left_on="neighbor", right_index=True)
        .explode("input_index")
        .rename(columns=dict(input_index="subclique_neighbor"))
        .reset_index()
        .drop(["focal", "neighbor", "index"], axis=1)
        .rename(columns=dict(subclique_focal="focal", subclique_neighbor="neighbor"))
    )
    is_multimember_clique = clique_to_members["input_index"].str.len() > 1
    adj_within_clique = (
        clique_to_members[is_multimember_clique]["input_index"]
        .apply(lambda x: list(permutations(x, 2)))
        .explode()
        .apply(pd.Series)
        .rename(columns={0: "focal", 1: "neighbor"})
        .assign(weight=fill_value)
    )

    new_adj = pd.concat(
        (adj_across_clique, adj_within_clique), ignore_index=True, axis=0
    ).reset_index(drop=True)

    return new_adj


def _neighbor_dict_to_edges(neighbors, weights=None):
    """
    Convert a neighbor dict to a set of (head, tail, weight) edges, assuming
    that the any self-loops have a weight of zero.
    """
    idxs = pd.Series(neighbors).explode()
    idxs = idxs.fillna(pd.Series(idxs.index, index=idxs.index))  # self-loops
    heads, tails = idxs.index.values, idxs.values
    tails = tails.astype(heads.dtype)
    if weights is not None:
        data_array = pd.Series(weights).explode().fillna(0).values
        if not pd.api.types.is_numeric_dtype(data_array):
            data_array = pd.to_numeric(data_array)
    else:
        data_array = np.ones(idxs.shape[0], dtype=int)
        data_array[heads == tails] = 0
    return heads, tails, data_array


def _build_coincidence_lookup(geoms):
    """
    Identify coincident points and create a look-up table for the coincident geometries.
    """
    valid_coincident_geom_types = set(("Point",))
    if not set(geoms.geom_type) <= valid_coincident_geom_types:
        raise ValueError(
<<<<<<< HEAD
            f"coindicence checks are only well-defined for geom_types: {valid_coincident_geom_types}"
        )
    max_coincident = geoms.geometry.duplicated().sum()
    if GPD_013:
        lut = (
            geoms.to_frame("geometry")
            .reset_index()
            .groupby("geometry")["index"]
            .agg(list)
            .reset_index()
        )
    else:
        lut = (
            geoms.to_wkb()
            .to_frame("geometry")
            .reset_index()
            .groupby("geometry")["index"]
            .agg(list)
            .reset_index()
        )
        lut["geometry"] = geopandas.GeoSeries.from_wkb(lut["geometry"])
=======
            "coindicence checks are only well-defined for "
            f"geom_types: {valid_coincident_geom_types}"
        )
    max_coincident = geoms.geometry.duplicated().sum()
    lut = (
        geoms.to_frame("geometry")
        .reset_index()
        .groupby("geometry")["index"]
        .agg(list)
        .reset_index()
    )
>>>>>>> add5fc5e
    lut = geopandas.GeoDataFrame(lut)
    return max_coincident, lut.rename(columns=dict(index="input_index"))


def _validate_geometry_input(geoms, ids=None, valid_geometry_types=None):
    """
    Ensure that input geometries are always aligned to (and refer back to)
    inputted geometries. Geoms can be a GeoSeries, GeoDataFrame, numpy.array
    with a geometry dtype, or a point array.

    is will always align to geoms.

    the returned coordinates will always pertain to geoms, but may be
    longer than geoms (such as when geoms represents polygons).
    """
    if isinstance(geoms, (geopandas.GeoSeries, geopandas.GeoDataFrame)):
        geoms = geoms.geometry
        if ids is None:
            ids = geoms.index
        ids = np.asarray(ids)
        geom_types = set(geoms.geom_type)
        if valid_geometry_types is not None:
            if isinstance(valid_geometry_types, str):
                valid_geometry_types = (valid_geometry_types,)
            valid_geometry_types = set(valid_geometry_types)
            if not geom_types <= valid_geometry_types:
                raise ValueError(
                    "This Graph type is only well-defined for "
                    f"geom_types: {valid_geometry_types}."
                )
        coordinates = shapely.get_coordinates(geoms)
        geoms = geoms.copy()
        geoms.index = ids
        return coordinates, ids, geoms
    elif isinstance(geoms.dtype, geopandas.array.GeometryDtype):
        return _validate_geometry_input(
            geopandas.GeoSeries(geoms),
            ids=ids,
            valid_geometry_types=valid_geometry_types,
        )
    else:
        if (geoms.ndim == 2) and (geoms.shape[1] == 2):
            return _validate_geometry_input(
                geopandas.points_from_xy(*geoms.T),
                ids=ids,
                valid_geometry_types=valid_geometry_types,
            )
    raise ValueError(
        "input geometry type is not supported. Input must either be a "
        "geopandas.GeoSeries, geopandas.GeoDataFrame, a numpy array with a geometry "
        "dtype, or an array of coordinates."
    )


def _validate_sparse_input(sparse, ids=None):
    assert (
        sparse.shape[0] == sparse.shape[1]
    ), "coordinates should represent a distance matrix if metric='precomputed'"
    return _sparse_to_arrays(sparse, ids)


def _vec_euclidean_distances(X, Y):
    """
    compute the euclidean distances along corresponding rows of two arrays
    """
    return ((X - Y) ** 2).sum(axis=1) ** 0.5


def _evaluate_index(data):
    """Helper to get ids from any input."""
    return (
        data.index
        if isinstance(data, (pd.Series, pd.DataFrame))
        else pd.RangeIndex(0, len(data))
    )<|MERGE_RESOLUTION|>--- conflicted
+++ resolved
@@ -111,8 +111,8 @@
     valid_coincident_geom_types = set(("Point",))
     if not set(geoms.geom_type) <= valid_coincident_geom_types:
         raise ValueError(
-<<<<<<< HEAD
-            f"coindicence checks are only well-defined for geom_types: {valid_coincident_geom_types}"
+            "coindicence checks are only well-defined for "
+            f"geom_types: {valid_coincident_geom_types}"
         )
     max_coincident = geoms.geometry.duplicated().sum()
     if GPD_013:
@@ -133,19 +133,7 @@
             .reset_index()
         )
         lut["geometry"] = geopandas.GeoSeries.from_wkb(lut["geometry"])
-=======
-            "coindicence checks are only well-defined for "
-            f"geom_types: {valid_coincident_geom_types}"
-        )
-    max_coincident = geoms.geometry.duplicated().sum()
-    lut = (
-        geoms.to_frame("geometry")
-        .reset_index()
-        .groupby("geometry")["index"]
-        .agg(list)
-        .reset_index()
-    )
->>>>>>> add5fc5e
+
     lut = geopandas.GeoDataFrame(lut)
     return max_coincident, lut.rename(columns=dict(index="input_index"))
 
