import numpy
import pandas
from scipy import optimize, sparse, spatial, stats

from ..kernels import _kernel_functions 

from ._utils import (
    CoplanarError,
    _build_coplanarity_lookup,
    _induce_cliques,
    _jitter_geoms,
    _reorder_adjtable_by_ids,
    _sparse_to_arrays,
    _validate_geometry_input,
)

try:
    from sklearn import metrics, neighbors

    HAS_SKLEARN = True
except ImportError:
    HAS_SKLEARN = False

_VALID_GEOMETRY_TYPES = ["Point"]


<<<<<<< HEAD
=======
def _triangular(distances, bandwidth):
    u = numpy.clip(distances / bandwidth, 0, 1)
    return 1 - u


def _parabolic(distances, bandwidth):
    u = numpy.clip(distances / bandwidth, 0, 1)
    return 0.75 * (1 - u**2)


def _gaussian(distances, bandwidth):
    u = distances / bandwidth
    return numpy.exp(-((u / 2) ** 2)) / (numpy.sqrt(2 * numpy.pi))


def _bisquare(distances, bandwidth):
    u = numpy.clip(distances / bandwidth, 0, 1)
    return (15 / 16) * (1 - u**2) ** 2


def _cosine(distances, bandwidth):
    u = numpy.clip(distances / bandwidth, 0, 1)
    return (numpy.pi / 4) * numpy.cos(numpy.pi / 2 * u)


def _exponential(distances, bandwidth):
    u = distances / bandwidth
    return numpy.exp(-u)


def _boxcar(distances, bandwidth):
    r = (distances < bandwidth).astype(int)
    return r


def _identity(distances, _):
    return distances


_kernel_functions = {
    "triangular": _triangular,
    "parabolic": _parabolic,
    "gaussian": _gaussian,
    "bisquare": _bisquare,
    "cosine": _cosine,
    "boxcar": _boxcar,
    "discrete": _boxcar,
    "exponential": _exponential,
    "identity": _identity,
    None: _identity,
}
>>>>>>> a01ec777


def _kernel(
    coordinates,
    bandwidth=None,
    metric="euclidean",
    kernel="gaussian",
    k=None,
    ids=None,
    p=2,
    taper=True,
    coplanar="raise",
    resolve_isolates=True,
):
    """
    Compute a kernel function over a distance matrix.

    Paramters
    ---------
    coordinates : numpy.ndarray, geopandas.GeoSeries, geopandas.GeoDataFrame
        geometries over which to compute a kernel. If a geopandas.Geo* object
        is provided, the .geometry attribute is used. If a numpy.ndarray with
        a geometry dtype is used, then the coordinates are extracted and used.
    bandwidth : float (default: None)
        distance to use in the kernel computation. Should be on the same scale as
        the input coordinates.
    metric : string or callable (default: 'euclidean')
        distance function to apply over the input coordinates. Supported options
        depend on whether or not scikit-learn is installed. If so, then any
        distance function supported by scikit-learn is supported here. Otherwise,
        only euclidean, minkowski, and manhattan/cityblock distances are admitted.
    kernel : string or callable (default: 'gaussian')
        kernel function to apply over the distance matrix computed by `metric`.
        The following kernels are supported:
            - triangular:
            - parabolic:
            - gaussian:
            - bisquare:
            - cosine:
            - exponential:
            - boxcar/discrete: all distances less than `bandwidth` are 1, and all
                other distances are 0
            - identity/None : do nothing, weight similarity based on raw distance
            - callable : a user-defined function that takes the distance vector and
                the bandwidth and returns the kernel: kernel(distances, bandwidth)
    k : int (default: None)
        number of nearest neighbors used to truncate the kernel. This is assumed
        to be constant across samples. If None, no truncation is conduted.
    ids : numpy.narray (default: None)
        ids to use for each sample in coordinates. Generally, construction functions
        that are accessed via Graph.build_kernel() will set this automatically from
        the index of the input. Do not use this argument directly unless you intend
        to set the indices separately from your input data. Otherwise, use
        data.set_index(ids) to ensure ordering is respected. If None, then the index
        from the input coordinates will be used.
    p : int (default: 2)
        parameter for minkowski metric, ignored if metric != "minkowski".
    taper : bool (default: True)
        remove links with a weight equal to zero
    resolve_isolates : bool
        Try to resolve isolates. Can be disabled if we are dealing with cliques later.
    """
    if metric != "precomputed":
        coordinates, ids, _ = _validate_geometry_input(
            coordinates, ids=ids, valid_geometry_types=_VALID_GEOMETRY_TYPES
        )
    else:
        assert coordinates.shape[0] == coordinates.shape[1], (
            "coordinates should represent a distance matrix if metric='precomputed'"
        )
        if ids is None:
            ids = numpy.arange(coordinates.shape[0])

    if (
        metric == "haversine"
        and not (
            (coordinates[:, 0] > -180)
            & (coordinates[:, 0] < 180)
            & (coordinates[:, 1] > -90)
            & (coordinates[:, 1] < 90)
        ).all()
    ):
        raise ValueError(
            "'haversine' metric is limited to the range of latitude coordinates "
            "(-90, 90) and the range of longitude coordinates (-180, 180)."
        )

    if k is not None:
        if metric != "precomputed":
            d = _knn(coordinates, k=k, metric=metric, p=p, coplanar=coplanar)
        else:
            d = coordinates * (coordinates.argsort(axis=1, kind="stable") < (k + 1))
    else:
        if metric != "precomputed":
            dist_kwds = {}
            if metric == "minkowski":
                dist_kwds["p"] = p
            if HAS_SKLEARN:
                sq = metrics.pairwise_distances(
                    coordinates, coordinates, metric=metric, **dist_kwds
                )
            else:
                if metric not in ("euclidean", "manhattan", "cityblock", "minkowski"):
                    raise ValueError(
                        f"metric {metric} is not supported by scipy, and scikit-learn "
                        "could not be imported."
                    )
                d = spatial.distance.pdist(coordinates, metric=metric, **dist_kwds)
                sq = spatial.distance.squareform(d)

            # ensure that self-distance is dropped but 0 between co-located pts not
            # get data and ids for sparse constructor
            data = sq.flatten()
            i = numpy.tile(numpy.arange(sq.shape[0]), sq.shape[0])
            j = numpy.repeat(numpy.arange(sq.shape[0]), sq.shape[0])
            # construct sparse
            d = sparse.csc_array((data, (i, j)))
        else:
            d = sparse.csc_array(coordinates)
    if bandwidth is None:
        bandwidth = numpy.percentile(d.data, 25)
    elif bandwidth == "auto":
        if (kernel == "identity") or (kernel is None):
            bandwidth = numpy.nan  # ignored by identity
        else:
            bandwidth = _optimize_bandwidth(d, kernel)
    if callable(kernel):
        d.data = kernel(d.data, bandwidth)
    else:
        d.data = _kernel_functions[kernel](d.data, bandwidth)

    if taper:
        d.eliminate_zeros()

    return _sparse_to_arrays(d, ids=ids, resolve_isolates=resolve_isolates)


def _knn(coordinates, metric="euclidean", k=1, p=2, coplanar="raise"):
    """internal function called only within _kernel, never directly to build KNN"""
    coordinates, ids, geoms = _validate_geometry_input(
        coordinates, ids=None, valid_geometry_types=_VALID_GEOMETRY_TYPES
    )
    if coplanar == "jitter":
        coordinates, geoms = _jitter_geoms(coordinates, geoms=geoms)

    n_coplanar = geoms.geometry.duplicated().sum()
    n_samples, _ = coordinates.shape

    if n_coplanar == 0:
        if metric == "haversine":
            # sklearn haversine works with (lat,lng) in radians...
            coordinates = numpy.fliplr(numpy.deg2rad(coordinates))
        query = _prepare_tree_query(coordinates, metric, p=p)
        d_linear, ixs = query(coordinates, k=k + 1)
        self_ix, neighbor_ix = ixs[:, 0], ixs[:, 1:]
        d_linear = d_linear[:, 1:]
        self_ix_flat = numpy.repeat(self_ix, k)
        neighbor_ix_flat = neighbor_ix.flatten()
        d_linear_flat = d_linear.flatten()
        if metric == "haversine":
            d_linear_flat * 6371  # express haversine distances in kilometers
        d = sparse.csr_array(
            (d_linear_flat, (self_ix_flat, neighbor_ix_flat)),
            shape=(n_samples, n_samples),
        )
        return d
    else:
        coplanar_lookup, nearest = _build_coplanarity_lookup(geoms)
        _, counts = numpy.unique(nearest, return_counts=True)
        max_at_one_site = counts.max()
        if coplanar == "raise":
            raise CoplanarError(
                f"There are {len(coordinates) - len(coplanar_lookup)} unique locations "
                f"in the dataset, but {len(coordinates)} observations. At least one of "
                f"these sites has {max_at_one_site} points, more than the {k} nearest "
                f"neighbors requested. This means there are more than {k} points in "
                "the same location, which makes this graph type undefined. To address "
                "this issue, consider setting `coplanar='clique'` or consult the "
                "documentation about coplanar points."
            )
        if coplanar == "jitter":
            # force re-jittering over and over again until the coplanarity is broken
            return _knn(
                _jitter_geoms(coordinates, geoms)[-1],
                metric=metric,
                k=k,
                p=p,
                coplanar="jitter",
            )

        if coplanar == "clique":
            heads, tails, weights = _sparse_to_arrays(
                _knn(
                    numpy.delete(coordinates, coplanar_lookup, 0),
                    metric=metric,
                    k=k,
                    p=p,
                    coplanar="raise",
                )
            )
            adjtable = pandas.DataFrame.from_dict(
                {"focal": heads, "neighbor": tails, "weight": weights}
            )
            adjtable = _induce_cliques(
                adjtable, coplanar_lookup, nearest, fill_value=-1
            )
            adjtable["focal"] = ids[adjtable.focal]
            adjtable["neighbor"] = ids[adjtable.neighbor]
            adjtable = _reorder_adjtable_by_ids(adjtable, ids)
            sparse_out = sparse.csr_array(
                (
                    adjtable.weight.values,
                    (adjtable.focal.values, adjtable.neighbor.values),
                ),
                shape=(n_samples, n_samples),
            )
            sparse_out.data[sparse_out.data < 0] = 0
            return sparse_out
        raise ValueError(
            f"'{coplanar}' is not a valid option. Use one of "
            "['raise', 'jitter', 'clique']."
        )


def _distance_band(coordinates, threshold, ids=None):
    coordinates, ids, _ = _validate_geometry_input(
        coordinates, ids=ids, valid_geometry_types=_VALID_GEOMETRY_TYPES
    )
    tree = spatial.KDTree(coordinates)
    sp = sparse.csr_array(tree.sparse_distance_matrix(tree, threshold))
    return sp


def _prepare_tree_query(coordinates, metric, p=2):
    """
    Construct a tree query function relevant to the input metric.
    Prefer scikit-learn trees if they are available.
    """
    if HAS_SKLEARN:
        dist_kwds = {}
        if metric == "minkowski":
            dist_kwds["p"] = p
        if metric in neighbors.VALID_METRICS["kd_tree"]:
            tree = neighbors.KDTree
        else:
            tree = neighbors.BallTree
        return tree(coordinates, metric=metric, **dist_kwds).query
    else:
        if metric in ("euclidean", "manhattan", "cityblock", "minkowski"):
            tree_ = spatial.KDTree(coordinates)
            p = {"euclidean": 2, "manhattan": 1, "cityblock": 1, "minkowski": p}[metric]

            def query(target, k):
                return tree_.query(target, k=k, p=p)

            return query
        else:
            raise ValueError(
                f"metric {metric} is not supported by scipy, and scikit-learn could "
                "not be imported"
            )


def _optimize_bandwidth(d, kernel):
    """
    Optimize the bandwidth as a function of entropy for a given kernel function.

    This ensures that the entropy of the kernel is maximized for a given
    distance matrix. This will result in the smoothing that provide the most
    uniform distribution of kernel values, which is a good proxy for a
    "moderate" level of smoothing.
    """
    kernel_function = _kernel_functions.get(kernel, kernel)
    assert callable(kernel_function), (
        f"kernel {kernel} was not in supported kernel types "
        f"{_kernel_functions.keys()} or callable"
    )

    def _loss(bandwidth, d=d, kernel_function=kernel_function):
        k_u = kernel_function(d.data, bandwidth)
        bins, _ = numpy.histogram(k_u, bins=int(d.shape[0] ** 0.5), range=(0, 1))
        return -stats.entropy(bins / bins.sum())

    xopt = optimize.minimize_scalar(
        _loss, bounds=(0, d.data.max() * 2), method="bounded"
    )
    return xopt.x<|MERGE_RESOLUTION|>--- conflicted
+++ resolved
@@ -23,61 +23,6 @@
 
 _VALID_GEOMETRY_TYPES = ["Point"]
 
-
-<<<<<<< HEAD
-=======
-def _triangular(distances, bandwidth):
-    u = numpy.clip(distances / bandwidth, 0, 1)
-    return 1 - u
-
-
-def _parabolic(distances, bandwidth):
-    u = numpy.clip(distances / bandwidth, 0, 1)
-    return 0.75 * (1 - u**2)
-
-
-def _gaussian(distances, bandwidth):
-    u = distances / bandwidth
-    return numpy.exp(-((u / 2) ** 2)) / (numpy.sqrt(2 * numpy.pi))
-
-
-def _bisquare(distances, bandwidth):
-    u = numpy.clip(distances / bandwidth, 0, 1)
-    return (15 / 16) * (1 - u**2) ** 2
-
-
-def _cosine(distances, bandwidth):
-    u = numpy.clip(distances / bandwidth, 0, 1)
-    return (numpy.pi / 4) * numpy.cos(numpy.pi / 2 * u)
-
-
-def _exponential(distances, bandwidth):
-    u = distances / bandwidth
-    return numpy.exp(-u)
-
-
-def _boxcar(distances, bandwidth):
-    r = (distances < bandwidth).astype(int)
-    return r
-
-
-def _identity(distances, _):
-    return distances
-
-
-_kernel_functions = {
-    "triangular": _triangular,
-    "parabolic": _parabolic,
-    "gaussian": _gaussian,
-    "bisquare": _bisquare,
-    "cosine": _cosine,
-    "boxcar": _boxcar,
-    "discrete": _boxcar,
-    "exponential": _exponential,
-    "identity": _identity,
-    None: _identity,
-}
->>>>>>> a01ec777
 
 
 def _kernel(
