--- conflicted
+++ resolved
@@ -128,27 +128,17 @@
         elif startPos == 4:
             startPos = 1
         else:
-<<<<<<< HEAD
             msg = "Wrong structure, a weights '.dbf' "
             msg += "file requires at least three data columns."
             raise ValueError(msg)
-=======
-            raise ValueError(
-                "Wrong structure, a weights dbf file requires at least three data columns"
-            )
->>>>>>> 533229c2
 
         self.varName = id_var
         id_type = int
         id_spec = self.file.field_spec[startPos]
-<<<<<<< HEAD
 
         if id_spec[0] != "N":
             raise TypeError("The data type for IDs should be integer.")
-=======
-        if id_spec[0] != "N":
-            raise TypeError("The data type for ids should be integer.")
->>>>>>> 533229c2
+
         self.id_var = id_var
 
         weights = {}
@@ -254,11 +244,7 @@
                     self.pos = self.file.pos
 
         else:
-<<<<<<< HEAD
             raise TypeError("Expected a PySAL weights object, got: %s." % (type(obj)))
-=======
-            raise TypeError("Expected a pysal weights object, got: %s" % (type(obj)))
->>>>>>> 533229c2
 
     def flush(self):
         self._complain_ifclosed(self.closed)
