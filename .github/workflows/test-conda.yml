on:
  push:
    branches:
    - '*'
  pull_request:
    branches:
    - '*'

jobs:
<<<<<<< HEAD
=======
  conda36:
    name: conda 3.6
    runs-on: 'ubuntu-latest'
    steps:
      - uses: actions/checkout@v2
      - uses: goanpeca/setup-miniconda@v1
        with:
           activate-environment: test
           environment-file: ci/travis/36-latest-conda-forge.yaml
           python-version: 3.6
           auto-update-conda: true
           auto-activate-base: false
      - shell: bash -l {0}
        run: |
          conda info
          conda list
          python setup.py install
          python -c 'import libpysal; libpysal.examples.fetch_all()'
          py.test libpysal 
>>>>>>> 6dbcaf2f
  conda37:
    name: conda 3.7
    runs-on: 'ubuntu-latest'
    steps:
      - uses: actions/checkout@v2
      - uses: goanpeca/setup-miniconda@v1
        with:
           activate-environment: test
           environment-file: ci/travis/37-latest-conda-forge.yaml
           python-version: 3.7
           auto-update-conda: true
           auto-activate-base: false
      - shell: bash -l {0}
        run: |
          conda info
          conda list
          python setup.py install
          python -c 'import libpysal; libpysal.examples.fetch_all()'
          py.test libpysal 
  conda38:
    name: conda 3.8
    runs-on: 'ubuntu-latest'
    steps:
      - uses: actions/checkout@v2
      - uses: goanpeca/setup-miniconda@v1
        with:
           activate-environment: test
           environment-file: ci/travis/38-latest-conda-forge.yaml
           python-version: 3.8
           auto-update-conda: true
           auto-activate-base: false
      - shell: bash -l {0}
        run: |
          conda info
          conda list
          python setup.py install
          python -c 'import libpysal; libpysal.examples.fetch_all()'
          py.test libpysal<|MERGE_RESOLUTION|>--- conflicted
+++ resolved
@@ -7,28 +7,6 @@
     - '*'
 
 jobs:
-<<<<<<< HEAD
-=======
-  conda36:
-    name: conda 3.6
-    runs-on: 'ubuntu-latest'
-    steps:
-      - uses: actions/checkout@v2
-      - uses: goanpeca/setup-miniconda@v1
-        with:
-           activate-environment: test
-           environment-file: ci/travis/36-latest-conda-forge.yaml
-           python-version: 3.6
-           auto-update-conda: true
-           auto-activate-base: false
-      - shell: bash -l {0}
-        run: |
-          conda info
-          conda list
-          python setup.py install
-          python -c 'import libpysal; libpysal.examples.fetch_all()'
-          py.test libpysal 
->>>>>>> 6dbcaf2f
   conda37:
     name: conda 3.7
     runs-on: 'ubuntu-latest'
