--- conflicted
+++ resolved
@@ -14,13 +14,8 @@
 before_install:
   - wget https://repo.continuum.io/miniconda/Miniconda-latest-Linux-x86_64.sh -O miniconda.sh
   - chmod +x miniconda.sh
-<<<<<<< HEAD
   - ./miniconda.sh -b
   - export PATH=/home/travis/miniconda2/bin:$PATH
-=======
-  - ./miniconda.sh -b -p ./miniconda
-  - export PATH=`pwd`/miniconda/bin:$PATH
->>>>>>> 9496f1b8
   - conda update --yes conda
   - conda create -y -q -n test-env python=$TRAVIS_PYTHON_VERSION
   - source activate test-env
